<<<<<<< HEAD
//! The `index `module contains the structure for saving and accessing the `Index` implementations.

=======
//! The purpose of an Index is to find faster a specific item in a collection (Slice, Vec, Map, ...).
//! This means, it does not have to touch and compare every item in the list.
//!
//! An Index has two parts, a `Key` (item to search for) and a position (the index in the collection) `Index`.
//!
>>>>>>> cf6b6907
pub mod indices;
pub mod map;
pub mod ops;
pub mod store;
pub mod uint;
pub mod view;

/// [`Indexable`] means a collection (Map, Vec, Array, ...)
/// where Items are accessable via an Index.
/// It is a replacement of [`std::ops::Index`].
pub trait Indexable<Idx> {
    type Output;

    /// Get the Item based on the given Index.
    ///
    /// #Panic
    ///
    /// If no Item exist for the given Index.
    fn item(&self, idx: &Idx) -> &Self::Output;
}

macro_rules! list_indexable {
    ( $( $t:ty ),* ) => {
        $(
        impl<T> Indexable<usize> for $t {
            type Output = T;

            fn item(&self, idx: &usize) -> &Self::Output {
                &self[*idx]
            }
        }
        )*
    };
}

list_indexable!(Vec<T>, std::collections::VecDeque<T>, &[T]);

impl<T, const N: usize> Indexable<usize> for [T; N] {
    type Output = T;

    fn item(&self, idx: &usize) -> &Self::Output {
        &self[*idx]
    }
}

use std::{borrow::Borrow, hash::Hash};

impl<X, T> Indexable<X> for std::collections::HashMap<X, T>
where
    X: Eq + Hash + Clone + Borrow<X>,
{
    type Output = T;

    fn item(&self, idx: &X) -> &Self::Output {
        self.get(idx).expect("no entry found for key")
    }
}

impl<X, T> Indexable<X> for std::collections::BTreeMap<X, T>
where
    X: Ord + Eq + Hash + Clone + Borrow<X>,
{
    type Output = T;

    fn item(&self, idx: &X) -> &Self::Output {
        self.get(idx).expect("no entry found for key")
    }
}

#[cfg(test)]
pub(crate) mod filter {
    use super::{indices::Indices, store::Filterable};

    /// Wrapper for an given [`Filterable`] implementation.
    /// The Index-slice (&[usize]), will also be wrapped in the [`Indices`] implementation.
    #[repr(transparent)]
    pub struct Filter<'f, F>(pub &'f F);

    impl<'f, F> Filter<'f, F>
    where
        F: Filterable,
    {
        #[inline]
        pub fn eq(&self, key: &F::Key) -> Indices<'f, F::Index>
        where
            F::Index: Clone,
        {
            Indices::from_sorted_slice(self.0.get(key))
        }

        #[inline]
        pub fn contains(&self, key: &F::Key) -> bool {
            self.0.contains(key)
        }
    }
}<|MERGE_RESOLUTION|>--- conflicted
+++ resolved
@@ -1,13 +1,4 @@
-<<<<<<< HEAD
 //! The `index `module contains the structure for saving and accessing the `Index` implementations.
-
-=======
-//! The purpose of an Index is to find faster a specific item in a collection (Slice, Vec, Map, ...).
-//! This means, it does not have to touch and compare every item in the list.
-//!
-//! An Index has two parts, a `Key` (item to search for) and a position (the index in the collection) `Index`.
-//!
->>>>>>> cf6b6907
 pub mod indices;
 pub mod map;
 pub mod ops;
